from sklearn.base import BaseEstimator, TransformerMixin
from sklearn.cross_decomposition import PLSRegression
import numpy as np


def _calculate_vip_scores(pls_model):
    """
    Calculates VIP scores from a fitted scikit-learn PLS model.
    This version is corrected to avoid the NumPy deprecation warning.
    """
    if not hasattr(pls_model, 'x_scores_'):
        raise ValueError("The PLS model must be fitted before calculating VIP scores.")

    t = pls_model.x_scores_      # T scores (n_samples, n_components)
    w = pls_model.x_weights_     # W weights (n_features, n_components)
    q = pls_model.y_loadings_    # Q loadings (n_targets, n_components)

    p, h = w.shape  # p: number of features, h: number of components

    # Sum of squares of explained variance for each component
    ssy = np.diag(t.T @ t @ q.T @ q).reshape(h, -1)
    ssy_total = np.sum(ssy)

    vips = np.zeros((p,))
    for i in range(p):
        # Weight of the i-th variable for each component
        weight = np.array([(w[i, j] / np.linalg.norm(w[:, j]))**2 for j in range(h)])
        
        # Corrected calculation: Use np.dot on 1D arrays to ensure a scalar result
        vips[i] = np.sqrt(p * np.dot(ssy.flatten(), weight) / ssy_total)

    return vips

class VIPSelector(BaseEstimator, TransformerMixin):
    """
    A transformer that selects features based on VIP scores from an internal PLS model.
    The VIP threshold is a tunable hyperparameter.
    """
    def __init__(self, n_components_pls=10, vip_threshold=1.0):
        self.n_components_pls = n_components_pls
        self.vip_threshold = vip_threshold
        self.mask_ = None
<<<<<<< HEAD
        self.vip_scores_ = None
=======
        self.vip_scores = None
>>>>>>> 891448e3

    def fit(self, X, y):
        # Fit an internal PLS model to calculate VIP scores
        internal_pls = PLSRegression(n_components=self.n_components_pls)
        internal_pls.fit(X, y)

        # Calculate VIP scores and create the selection mask
<<<<<<< HEAD
        self.vip_scores_ = _calculate_vip_scores(internal_pls)
        self.mask_ = self.vip_scores_ >= self.vip_threshold
=======
        self.vip_scores = _calculate_vip_scores(internal_pls)
        self.mask_ = self.vip_scores  >= self.vip_threshold
>>>>>>> 891448e3
        
        # Check if any features were selected
        if not np.any(self.mask_):
            print(f"Warning: No features selected with VIP threshold {self.vip_threshold}. Keeping all features.")
            self.mask_ = np.ones(X.shape[1], dtype=bool)

        return self

    def transform(self, X):
        return X[:, self.mask_]<|MERGE_RESOLUTION|>--- conflicted
+++ resolved
@@ -40,11 +40,7 @@
         self.n_components_pls = n_components_pls
         self.vip_threshold = vip_threshold
         self.mask_ = None
-<<<<<<< HEAD
-        self.vip_scores_ = None
-=======
         self.vip_scores = None
->>>>>>> 891448e3
 
     def fit(self, X, y):
         # Fit an internal PLS model to calculate VIP scores
@@ -52,13 +48,8 @@
         internal_pls.fit(X, y)
 
         # Calculate VIP scores and create the selection mask
-<<<<<<< HEAD
-        self.vip_scores_ = _calculate_vip_scores(internal_pls)
-        self.mask_ = self.vip_scores_ >= self.vip_threshold
-=======
         self.vip_scores = _calculate_vip_scores(internal_pls)
         self.mask_ = self.vip_scores  >= self.vip_threshold
->>>>>>> 891448e3
         
         # Check if any features were selected
         if not np.any(self.mask_):
